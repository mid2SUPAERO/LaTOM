"""
@authors: Alberto FOSSA' Giuliana Elena MICELI

"""

import numpy as np
from copy import deepcopy

from rpfm.analyzer.analyzer_2d import TwoDimAscAnalyzer, TwoDimAnalyzer
from rpfm.nlp.nlp_heo_2d import TwoDimLLO2HEONLP, TwoDimLLO2ApoNLP, TwoDim3PhasesLLO2HEONLP, TwoDim2PhasesLLO2HEONLP
from rpfm.plots.solutions import TwoDimSolPlot, TwoDimMultiPhaseSolPlot
from rpfm.plots.timeseries import TwoDimStatesTimeSeries, TwoDimControlsTimeSeries
from rpfm.utils.keplerian_orbit import TwoDimOrb
from rpfm.guess.guess_2d import ImpulsiveBurn
from rpfm.utils.const import g0


class TwoDimLLO2HEOAnalyzer(TwoDimAscAnalyzer):
    """Analyzer class defines the methods to analyze the results of a two dimensional LLO to HEO simulation.

     It gives the results of an optimal trajectory from a Low Lunar Orbit of choosen altitude to an High Elliptical
     Orbit which can represent a transposition of an Halo orbit in 2D.

    Parameters
    ----------
    body : Primary
        Instance of `Primary` class describing the central attracting body
    sc : Spacecraft
        Instance of `Spacecraft` class describing the spacecraft characteristics
        alt : float
    alt : float
        Value of the initial LLO altitude [m]
    rp : float
        Value for the target HEO periselene radius [m]
    t : float
        Value for the guessed trajectory time of flight [s]
    t_bounds : float
        Value for the time of flight bounds [-]
    method : str
        NLP transcription method
    nb_seg : int
        Number of segments for the transcription
    order : int
        Transcription order
    solver : str
        NLP solver
    snopt_opts : dict
        Sets some SNOPT's options. Default is ``None``
    rec_file : str
        Directory path for the solution recording file. Default is ``None``
    check_partials : bool
        Checking of partial derivatives. Default is ``False``
    u_bound : str
        Sets the bound of the radial velocity. Can be ``lower``, ``upper`` or ``None``. Default is
        ``lower``

    Attributes
    ----------
    body : Primary
        Instance of `Primary` class describing the central attracting body
    sc : Spacecraft
        Instance of `Spacecraft` class describing the spacecraft characteristics
    phase_name : str
        Describes the phase name in case of multi-phase trajectories
    nlp : NLP
        Instance of `NLP` object describing the type of Non Linear Problem solver used
    tof : float
        Value of the time of flight resulting by the simulation [s]
    tof_exp : float
        Value of the time of flight of the explicit simulation [s]
    err : float
        Value of the error between the optimized simulation results and the explicit simulation results
    rm_res : float
        Value of the central body radius [-] or [m]
    states_scalers : ndarray
        Reference values of the states with which perform the scaling
    controls_scalers : ndarray
        Reference values of the controls with which perform the scaling

    """

    def __init__(self, body, sc, alt, rp, t, t_bounds, method, nb_seg, order, solver, snopt_opts=None, rec_file=None,
                 check_partials=False, u_bound='lower'):
        """Initializes the `TwoDimLLO2HEOAnalyzer` class variables. """

        TwoDimAscAnalyzer.__init__(self, body, sc, alt)

        self.nlp = TwoDimLLO2HEONLP(body, sc, alt, rp, t, (-np.pi / 2, np.pi / 2), t_bounds, method, nb_seg, order,
                                    solver, self.phase_name, snopt_opts=snopt_opts, rec_file=rec_file,
                                    check_partials=check_partials, u_bound=u_bound)

    def plot(self):
        """Plots the states and controls resulting from the simulation and the ones from the explicit computation in
           time. The semi-major axis and the eccentricity of the HEO are also displayed.
        """

        sol_plot = TwoDimSolPlot(self.rm_res, self.time, self.states, self.controls, self.time_exp, self.states_exp,
                                 a=self.nlp.guess.ht.arrOrb.a*(self.rm_res/self.body.R), e=self.nlp.guess.ht.arrOrb.e)
        sol_plot.plot()

    def __str__(self):
        """Prints info on the `TwoDimLLO2HEOAnalyzer`.

        Returns
        -------
        s : str
            Info on `TwoDimLLO2HEOAnalyzer`

        """

        if np.isclose(self.gm_res, 1.0):
            tof = self.tof*self.body.tc/86400
        else:
            tof = self.tof/86400

        lines = ['\n{:^50s}'.format('2D Transfer trajectory from LLO to HEO:'),
                 self.nlp.guess.__str__(),
                 '\n{:^50s}'.format('Optimal transfer:'),
                 '\n{:<25s}{:>20.6f}{:>5s}'.format('Propellant fraction:', 1. - self.states[-1, -1]/self.sc.m0, ''),
                 '{:<25s}{:>20.6f}{:>5s}'.format('Time of flight:', tof, 'days'),
                 TwoDimAnalyzer.__str__(self)]

        s = '\n'.join(lines)

        return s


class TwoDimLLO2ApoAnalyzer(TwoDimAscAnalyzer):
    """Analyzer class defines the methods to analyze the results of a two dimensional LLO to HEO.

     In this simulation the injection is performed with a final instantaneous non-optimal burn.

    Parameters
    ----------
    body : Primary
        Instance of `Primary` class describing the central attracting body
    sc : Spacecraft
        Instance of `Spacecraft` class describing the spacecraft characteristics
    alt : float
        Value of the final orbit altitude [m]
    rp : float
        Value for the target HEO periselene radius [m]
    t : float
        Value for the guessed trajectory time of flight [s]
    t_bounds : float
        Value for the time of flight bounds [-]
    method : str
        NLP transcription method
    nb_seg : int
        Number of segments for the transcription
    order : int
        Transcription order
    solver : str
        NLP solver
    snopt_opts : dict
        Sets some SNOPT's options. Default is ``None``
    rec_file : str
        Directory path for the solution recording file. Default is ``None``
    check_partials : bool
        Checking of partial derivatives. Default is ``False``



    Attributes
    ----------
    body : Primary
        Instance of `Primary` class describing the central attracting body
    sc : Spacecraft
        Instance of `Spacecraft` class describing the spacecraft characteristics
    phase_name : str
        Describes the phase name in case of multi-phase trajectories
    nlp : NLP
        Instance of `NLP` object describing the type of Non Linear Problem solver used
    tof : float
        Value of the time of flight resulting by the simulation [s]
    tof_exp : float
        Value of the time of flight of the explicit simulation [s]
    err : float
        Value of the error between the optimized simulation results and the explicit simulation results
    rm_res : float
        Value of the central body radius [- or m]
    states_scalers = ndarray
        Reference values of the states with which perform the scaling
    controls_scalers : ndarray
        Reference values of the controls with which perform the scaling
    alt : float
        Value of the final orbit altitude [m]
    phase_name : str
        Name assigned to the problem phase
    transfer : HohmannTransfer
        Instance of `HohmannTransfer` computing the keplerian parameters of the transfer orbit
    insertion_burn : ImpulsiveBurn
        Instance of `ImpulsiveBurn` defining the delta v required for an impulsive burn
    dv : float
        Delta v required for a manoeuvre [m/s]
    """

    def __init__(self, body, sc, alt, rp, t, t_bounds, method, nb_seg, order, solver, snopt_opts=None, rec_file=None,
                 check_partials=False):
        """Initializes the `TwoDimLLO2ApoAnalyzer` class variables. """

        TwoDimAscAnalyzer.__init__(self, body, sc, alt)

        self.nlp = TwoDimLLO2ApoNLP(body, sc, alt, rp, t, (-np.pi / 2, np.pi / 2), t_bounds, method, nb_seg, order,
                                    solver, self.phase_name, snopt_opts=snopt_opts, rec_file=rec_file,
                                    check_partials=check_partials)

        self.transfer = self.insertion_burn = self.dv_dep = None
        self.m_prop_list = []
        self.energy_list = []
        self.guess = self.nlp.guess

<<<<<<< HEAD
    def compute_insertion_burn(self, nb=200):
        """

        Parameters
        ----------
        nb : int

        """
=======
    def compute_energy_mprop(self, r, u, v, m0):

        en = TwoDimOrb.energy(self.body.GM, r, u, v)  # energy on ballistic arc [m^2/s^2]
        va = (2 * (en + self.body.GM / self.nlp.guess.ht.arrOrb.ra)) ** 0.5  # ballistic arc apoapsis velocity [m/s]
        dva = self.guess.ht.arrOrb.va - va  # apoapsis dv [m/s]
        m_prop = self.sc.m0 - ImpulsiveBurn.tsiolkovsky_mf(m0, dva, self.sc.Isp)  # total propellant mass [kg]

        return en, m_prop

    def run_continuation(self, twr_list, rec_file=None):

        nlp = self.nlp
        failed = nlp.p.run_driver()
        nlp.cleanup()

        if not failed:

            tof, states, alpha = self.get_tof_states_alpha(nlp.p, nlp.phase_name)
            params = {'ra': self.guess.ht.arrOrb.ra, 'rp': self.guess.ht.depOrb.rp, 'vp': self.guess.ht.transfer.vp,
                      'thetaf': self.guess.pow.thetaf, 'tof': tof, 'states': states, 'alpha': alpha}
            en, m_prop = self.compute_energy_mprop(states[-1, 0], states[-1, 2], states[-1, 3], states[-1, -1])
            self.energy_list.append(en)
            self.m_prop_list.append(m_prop)

            for twr in twr_list[1:]:
                self.sc.update_twr(twr)
                nlp = TwoDimLLO2ApoNLP(self.body, self.sc, self.alt, None, None, (-np.pi / 2, np.pi / 2), None,
                                       self.nlp.method, self.nlp.nb_seg, self.nlp.order, self.nlp.solver,
                                       self.phase_name, snopt_opts=self.nlp.snopt_opts, params=params)

                failed = nlp.p.run_driver()
                nlp.cleanup()
                if failed:
                    break

                params['tof'], params['states'], params['alpha'] = self.get_tof_states_alpha(nlp.p, nlp.phase_name)
                en, m_prop = self.compute_energy_mprop(params['states'][-1, 0], params['states'][-1, 2],
                                                       params['states'][-1, 3], params['states'][-1, -1])
                self.energy_list.append(en)
                self.m_prop_list.append(m_prop)

        self.nlp = nlp
        if rec_file is not None:
            self.nlp.p.record_iteration('final')

    def compute_solution(self, nb=200):
>>>>>>> f90c3853

        # states and COEs at the end of the departure burn
        states_end = self.states[-1]
        a, e, h, ta = TwoDimOrb.polar2coe(self.gm_res, states_end[0], states_end[2], states_end[3])

        # coasting orbit in dimensional units
        if np.isclose(self.gm_res, 1.0):
            self.transfer = TwoDimOrb(self.body.GM, a=a*self.body.R, e=e)
        else:
            self.transfer = TwoDimOrb(self.body.GM, a=a, e=e)

        # finite dV at departure [m/s]
        self.dv_dep = ImpulsiveBurn.tsiolkovsky_dv(self.sc.m0, states_end[-1], self.sc.Isp)

        # impulsive dV at arrival [m/s]
        sc = deepcopy(self.sc)
        sc.m0 = states_end[-1]
        self.insertion_burn = ImpulsiveBurn(sc, self.guess.ht.arrOrb.va - self.transfer.va)

        # transfer orbit
        t, states = TwoDimOrb.propagate(self.gm_res, a, e, ta, np.pi, nb)

        # adjust time
        t_pow_end = self.time[-1]
        t_coast_start = t[0, 0]
        t_coast_end = t[-1, 0]
        tof_coast = t_coast_end - t_coast_start

        self.tof = [self.tof, tof_coast]
        self.time = [self.time, (t - t_coast_start) + t_pow_end[-1]]

        # add mass
        m = np.vstack((states_end[-1]*np.ones((len(t) - 1, 1)), [self.insertion_burn.mf]))
        states = np.hstack((states, m))

        # stack states and controls
        self.states = [self.states, states]
        self.controls = [self.controls, np.zeros((len(t), 2))]
        self.controls[-1][-1, 0] = self.controls[0][0, 0]

        # adjust theta
        dtheta = ta - self.states[0][-1, 1]
        self.states[0][:, 1] = self.states[0][:, 1] + dtheta
        if self.states_exp is not None:
            self.states_exp[:, 1] = self.states_exp[:, 1] + dtheta

    def get_solutions(self, explicit=True, scaled=False, nb=200):
        """Access the simulation solution.

            Parameters
            ----------
            explicit : bool
                Computes also the explicit simulation. Default is ``True``
            scaled : bool
                Scales the simulation results. Default is ``False``
            nb : int
                Number of points where the coasting arch is computed
        """

        TwoDimAscAnalyzer.get_solutions(self, explicit=explicit, scaled=scaled)

        self.compute_solution(nb=nb)

    def plot(self):
        """Plots the states and controls resulting from the simulation and the ones from the explicit computation in
           time. The semi-major axis and the eccentricity of the HEO are also displayed.

        """

        states_plot = TwoDimStatesTimeSeries(self.rm_res, self.time[0], self.states[0], self.time_exp, self.states_exp)

        if np.isclose(self.rm_res, 1.0):
            controls_plot = TwoDimControlsTimeSeries(self.time[0], self.controls[0], units=('-', '-'), threshold=None)
        else:
            controls_plot = TwoDimControlsTimeSeries(self.time[0], self.controls[0], threshold=None)

        sol_plot = TwoDimMultiPhaseSolPlot(self.rm_res, self.time, self.states, self.controls, self.time_exp,
                                           self.states_exp, a=self.guess.ht.arrOrb.a*(self.rm_res/self.body.R),
                                           e=self.guess.ht.arrOrb.e)

        states_plot.plot()
        controls_plot.plot()
        sol_plot.plot()

    def __str__(self):
        """Prints info on the `TwoDimLLO2ApoAnalyzer`.

        Returns
        -------
        s : str
            Info on `TwoDimLLO2ApoAnalyzer`
        """

        if np.isclose(self.gm_res, 1.0):
            time_scaler = self.body.tc
        else:
            time_scaler = 1.0

        lines = ['\n{:^50s}'.format('2D Transfer trajectory from LLO to HEO:'),
                 self.nlp.guess.__str__(),
                 '\n{:^50s}'.format('Coasting orbit:'),
                 self.transfer.__str__(),
                 '\n{:^50s}'.format('Optimal transfer:'),
                 '\n{:<25s}{:>20.6f}{:>5s}'.format('Propellant fraction:',
                                                   1 - self.insertion_burn.mf/self.sc.m0, ''),
                 '{:<25s}{:>20.6f}{:>5s}'.format('Time of flight:', sum(self.tof)*time_scaler/86400, 'days'),
                 '\n{:^50s}'.format('Departure burn:'),
                 '\n{:<25s}{:>20.6f}{:>5s}'.format('Impulsive dV:', self.guess.pow.dv_inf, 'm/s'),
                 '{:<25s}{:>20.6f}{:>5s}'.format('Finite dV:', self.dv_dep, 'm/s'),
                 '{:<25s}{:>20.6f}{:>5s}'.format('Burn time:', self.tof[0]*time_scaler, 's'),
                 '{:<25s}{:>20.6f}{:>5s}'.format('Propellant fraction:', 1 - self.states[0][-1, -1]/self.sc.m0, ''),
                 '\n{:^50s}'.format('Injection burn:'),
                 '\n{:<25s}{:>20.6f}{:>5s}'.format('Impulsive dV:', self.insertion_burn.dv, 'm/s'),
                 '{:<25s}{:>20.6f}{:>5s}'.format('Propellant fraction:', self.insertion_burn.dm/self.sc.m0, ''),
                 TwoDimAnalyzer.__str__(self)]

        s = '\n'.join(lines)

        return s


class TwoDimMultiPhasesLLO2HEOAnalyzer(TwoDimAnalyzer):
    """Analyzer class defines the methods to analyze the results of a two dimensional multi phases LLO to HEO simulation

        Parameters
        ----------
        body : Primary
            Instance of `Primary` class describing the central attracting body
        sc : Spacecraft
            Instance of `Spacecraft` class describing the spacecraft characteristics

        Attributes
        ----------
        body : Primary
            Instance of `Primary` class describing the central attracting body
        sc : Spacecraft
            Instance of `Spacecraft` class describing the spacecraft characteristics
        phase_name : str
            Describes the phase name in case of multi-phase trajectories
        nlp : NLP
            Instance of `NLP` object describing the type of Non Linear Problem solver used
        tof : float
            Value of the time of flight resulting by the simulation [s]
        tof_exp : float
            Value of the time of flight of the explicit simulation [s]
        err : float
            Value of the error between the optimized simulation results and the explicit simulation results
        rm_res : float
            Value of the central body radius [-] or [m]
        states_scalers : ndarray
            Reference values of the states with which perform the scaling
        controls_scalers : ndarray
            Reference values of the controls with which perform the scaling
        transfer : HohmannTransfer
            Instance of `HohmannTransfer` computing the keplerian parameters of the transfer orbit
        dv : float
            Delta v required for a manoeuvre [m/s]
        """

    def __init__(self, body, sc):
        """Initializes the `TwoDimMultiPhasesLLO2HEOAnalyzer` class variables. """

        TwoDimAnalyzer.__init__(self, body, sc)

        self.transfer = None
        self.dv = []

    def plot(self):
        """Plots the states and controls resulting from the simulation and the ones from the explicit computation in
            time. The semi-major axis and the eccentricity of the HEO are also displayed.
        """

        coe_inj = TwoDimOrb.polar2coe(self.gm_res, self.states[-1][-1, 0], self.states[-1][-1, 2],
                                      self.states[-1][-1, 3])

        dtheta = coe_inj[-1] - self.states[-1][-1, 1]

        sol_plot = TwoDimMultiPhaseSolPlot(self.rm_res, self.time, self.states, self.controls, self.time_exp,
                                           self.states_exp, a=self.nlp.guess.ht.arrOrb.a*(self.rm_res/self.body.R),
                                           e=self.nlp.guess.ht.arrOrb.e, dtheta=dtheta)
        sol_plot.plot()


class TwoDim2PhasesLLO2HEOAnalyzer(TwoDimMultiPhasesLLO2HEOAnalyzer):


    def __init__(self, body, sc, alt, rp, t, t_bounds, method, nb_seg, order, solver, snopt_opts=None, rec_file=None,
                 check_partials=False):

        TwoDimMultiPhasesLLO2HEOAnalyzer.__init__(self, body, sc)

        self.phase_name = ('dep', 'arr')
        self.nlp = TwoDim2PhasesLLO2HEONLP(body, sc, alt, rp, t, (-np.pi/2, np.pi/2), t_bounds, method, nb_seg, order,
                                           solver, self.phase_name, snopt_opts=snopt_opts, rec_file=rec_file,
                                           check_partials=check_partials)

    def get_time_series(self, p, scaled=False):

        tof1, t1, s1, c1 = self.get_time_series_phase(p, self.nlp.phase_name[0], scaled=scaled)
        tof2, t2, s2, c2 = self.get_time_series_phase(p, self.nlp.phase_name[1], scaled=scaled)

        return [tof1, tof2], [t1, t2], [s1, s2], [c1, c2]

    def compute_coasting_arc(self, nb=200):

        # COEs as (a, e, h, ta) at the end of the 1st powered phase and at the beginning of the 2nd one
        coe1 = TwoDimOrb.polar2coe(self.gm_res, self.states[0][-1, 0], self.states[0][-1, 2], self.states[0][-1, 3])
        coe2 = TwoDimOrb.polar2coe(self.gm_res, self.states[1][0, 0], self.states[1][0, 2], self.states[1][0, 3])

        if np.allclose(coe1[:3], coe2[:3], rtol=1e-4, atol=1e-6):

            t, states = TwoDimOrb.propagate(self.gm_res, coe1[0], coe1[1], coe1[-1], coe2[-1], nb)
            tof = t[-1, 0] - t[0, 0]

            # adjust time
            self.tof = [self.tof[0], tof, self.tof[1]]
            self.time = [self.time[0], t + self.tof[0], self.time[1] + self.tof[0] + tof]

            # adjust theta
            states[:, 1] = states[:, 1] - coe1[-1] + self.states[0][-1, 1]
            states = np.hstack((states, self.states[0][-1, -1] * np.ones((len(t), 1))))
            self.states[1][:, 1] = self.states[1][:, 1] + states[-1, 1]

            # adjust states and controls
            self.states = [self.states[0], states, self.states[1]]
            self.controls = [self.controls[0], np.zeros((len(t), 2)), self.controls[1]]

        else:
            raise ValueError('a, e, h are not constant throughout the coasting phase')

        return coe1, coe2

    def get_solutions(self, explicit=True, scaled=False, nb=200):

        TwoDimAnalyzer.get_solutions(self, explicit=explicit, scaled=scaled)

        self.compute_coasting_arc(nb=nb)

    def __str__(self):

        pass


class TwoDim3PhasesLLO2HEOAnalyzer(TwoDimMultiPhasesLLO2HEOAnalyzer):
    """Analyzer class defines the methods to analyze the results of a two dimensional 3 phases LLO to HEO simulation.

         It gives the results of an optimal trajectory from a Low Lunar Orbit of chosen altitude to an High Elliptical
         Orbit which can represent a transposition of an Halo orbit in 2D. The trajectory is modeled as the successison
         of three different phases: a first powered phase for departure, a coasting arch and a final powered phase for
         the injection.

        Parameters
        ----------
        body : Primary
            Instance of `Primary` class describing the central attracting body
        sc : Spacecraft
            Instance of `Spacecraft` class describing the spacecraft characteristics
            alt : float
        alt : float
            Value of the initial LLO altitude [m]
        rp : float
            Value for the target HEO periselene radius [m]
        t : float
            Value for the guessed trajectory time of flight [s]
        t_bounds : float
            Value for the time of flight bounds [-]
        method : str
            NLP transcription method
        nb_seg : int
            Number of segments for the transcription
        order : int
            Transcription order
        solver : str
            NLP solver
        snopt_opts : dict
            Sets some SNOPT's options. Default is ``None``
        rec_file : str
            Directory path for the solution recording file. Default is ``None``
        check_partials : bool
            Checking of partial derivatives. Default is ``False``

        Attributes
        ----------
        body : Primary
            Instance of `Primary` class describing the central attracting body
        sc : Spacecraft
            Instance of `Spacecraft` class describing the spacecraft characteristics
        phase_name : str
            Describes the phase name in case of multi-phase trajectories. Can be ``dep``, ``coast`` or ``arr``.
        nlp : NLP
            Instance of `NLP` object describing the type of Non Linear Problem solver used
        tof : float
            Value of the time of flight resulting by the simulation [s]
        tof_exp : float
            Value of the time of flight of the explicit simulation [s]
        err : float
            Value of the error between the optimized simulation results and the explicit simulation results
        rm_res : float
            Value of the central body radius [-] or [m]
        states_scalers : ndarray
            Reference values of the states with which perform the scaling
        controls_scalers : ndarray
            Reference values of the controls with which perform the scaling
    """

    def __init__(self, body, sc, alt, rp, t, t_bounds, method, nb_seg, order, solver, snopt_opts=None, rec_file=None,
                 check_partials=False):
        """Initializes the `TwoDim3PhasesLLO2HEOAnalyzer` class variables. """

        TwoDimMultiPhasesLLO2HEOAnalyzer.__init__(self, body, sc)

        self.phase_name = ('dep', 'coast', 'arr')

        self.nlp = TwoDim3PhasesLLO2HEONLP(body, sc, alt, rp, t, (-np.pi/2, np.pi/2), t_bounds, method, nb_seg, order,
                                           solver, self.phase_name, snopt_opts=snopt_opts, rec_file=rec_file,
                                           check_partials=check_partials)

    def get_time_series(self, p, scaled=False):
        """Access the time series of the problem.

        Parameters
        ----------
        p : Problem
            Instance of `Problem` class
        scaled : bool
            Scales the simulation results

        Returns
        -------
        tof : float
            Time of flight resulting from the optimized simulation phase [-] or [s]
        t : ndarray
            Time of flight time series for the optimized simulation phase [-] or [s]
        states : ndarray
            States time series for the optimized simulation phase
        controls : ndarray
            Controls time series for the optimized simulation phase

        """
        tof = []
        t = []
        states = []
        controls = []

        for i in range(3):
            tofi, ti, si, ci = self.get_time_series_phase(p, self.nlp.phase_name[i], scaled=scaled)

            tof.append(tofi)
            t.append(ti)
            states.append(si)
            controls.append(ci)

        return tof, t, states, controls

    def get_solutions(self, explicit=True, scaled=False):
        """Access the simulation solution.

        Parameters
        ----------
        explicit : bool
            Computes also the explicit simulation. Default is ``True``
        scaled : bool
            Scales the simulation results. Default is ``False``

        """

        TwoDimAnalyzer.get_solutions(self, explicit=explicit, scaled=scaled)

        coe = TwoDimOrb.polar2coe(self.gm_res, self.states[0][-1, 0], self.states[0][-1, 2], self.states[0][-1, 3])

        self.transfer = TwoDimOrb(self.body.GM, a=coe[0]*self.body.R/self.rm_res, e=coe[1])
        for i in [0, 2]:
            self.dv.append(self.sc.Isp*g0*np.log(self.states[i][0, -1]/self.states[i][-1, -1]))

    def __str__(self):
        """Prints info on the `TwoDim3PhasesLLO2HEOAnalyzer`.

        Returns
        -------
        s : str
            Info on `TwoDim3PhasesLLO2HEOAnalyzer`

        """

        if np.isclose(self.gm_res, 1.0):
            time_scaler = self.body.tc
        else:
            time_scaler = 1.0

        lines = ['\n{:^50s}'.format('2D Transfer trajectory from LLO to HEO:'),
                 self.nlp.guess.__str__(),
                 '\n{:^50s}'.format('Coasting orbit:'),
                 self.transfer.__str__(),
                 '\n{:^50s}'.format('Optimal transfer:'),
                 '\n{:<25s}{:>20.6f}{:>5s}'.format('Propellant fraction:', 1 - self.states[-1][-1, -1]/self.sc.m0, ''),
                 '{:<25s}{:>20.6f}{:>5s}'.format('Time of flight:', sum(self.tof)*time_scaler/86400, 'days'),
                 '\n{:^50s}'.format('Departure burn:'),
                 '\n{:<25s}{:>20.6f}{:>5s}'.format('Impulsive dV:', self.nlp.guess.pow1.dv_inf, 'm/s'),
                 '{:<25s}{:>20.6f}{:>5s}'.format('Finite dV:', self.dv[0], 'm/s'),
                 '{:<25s}{:>20.6f}{:>5s}'.format('Burn time:', self.tof[0]*time_scaler, 's'),
                 '{:<25s}{:>20.6f}{:>5s}'.format('Propellant fraction:', 1 - self.states[0][-1, -1]/self.sc.m0, ''),
                 '\n{:^50s}'.format('Injection burn:'),
                 '\n{:<25s}{:>20.6f}{:>5s}'.format('Impulsive dV:', self.nlp.guess.pow2.dv_inf, 'm/s'),
                 '{:<25s}{:>20.6f}{:>5s}'.format('Finite dV:', self.dv[-1], 'm/s'),
                 '{:<25s}{:>20.6f}{:>5s}'.format('Burn time:', self.tof[-1]*time_scaler, 's'),
                 '{:<25s}{:>20.6f}{:>5s}'.format('Propellant fraction:',
                                                 1 - self.states[-1][-1, -1]/self.states[-1][0, -1], ''),
                 TwoDimAnalyzer.__str__(self)]

        s = '\n'.join(lines)

        return s<|MERGE_RESOLUTION|>--- conflicted
+++ resolved
@@ -210,16 +210,6 @@
         self.energy_list = []
         self.guess = self.nlp.guess
 
-<<<<<<< HEAD
-    def compute_insertion_burn(self, nb=200):
-        """
-
-        Parameters
-        ----------
-        nb : int
-
-        """
-=======
     def compute_energy_mprop(self, r, u, v, m0):
 
         en = TwoDimOrb.energy(self.body.GM, r, u, v)  # energy on ballistic arc [m^2/s^2]
@@ -266,7 +256,6 @@
             self.nlp.p.record_iteration('final')
 
     def compute_solution(self, nb=200):
->>>>>>> f90c3853
 
         # states and COEs at the end of the departure burn
         states_end = self.states[-1]
